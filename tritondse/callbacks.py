--- conflicted
+++ resolved
@@ -11,11 +11,8 @@
 from tritondse.process_state import ProcessState
 from tritondse.types import Addr, Input, Register, Expression, Edge, SymExType
 from tritondse.thread_context import ThreadContext
-<<<<<<< HEAD
 from tritondse.seed import Seed
-=======
 from tritondse.memory import MemoryAccessViolation
->>>>>>> 18f54987
 
 class CbPos(Enum):
     """ Enmus representing callback position """
