--- conflicted
+++ resolved
@@ -20,12 +20,8 @@
 from tritondse.workspace import Workspace
 from tritondse.heap_allocator import AllocatorException
 from tritondse.thread_context import ThreadContext
-<<<<<<< HEAD
-from tritondse.exception import AbortExecutionException, SkipInstructionException, StopExplorationException
-=======
 from tritondse.exception      import AbortExecutionException, SkipInstructionException, StopExplorationException
 from tritondse.memory         import MemoryAccessViolation
->>>>>>> 18f54987
 
 
 class SymbolicExecutor(object):
@@ -655,11 +651,7 @@
         :return: None
         """
         # Write concrete bytes in memory
-<<<<<<< HEAD
-        self.pstate.write_memory_bytes(addr, inp)
-=======
-        self.pstate.memory.write(addr, seed.content)
->>>>>>> 18f54987
+        self.pstate.memory.write(addr, inp)
 
         # Symbolize bytes
         sym_vars = self.pstate.symbolize_memory_bytes(addr, len(inp), var_prefix)
