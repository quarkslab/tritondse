--- conflicted
+++ resolved
@@ -174,17 +174,13 @@
 
         try:
             while True:
-<<<<<<< HEAD
-                p_prefix, branch, covitem = path_generator.send(status)
-=======
                 # If smt_queries_limit is zero: unlimited queries
                 # If smt_queries_limit is negative: no query
                 if self.config.smt_queries_limit < 0:
                     logging.info(f'The configuration is defined as: no query')
                     break
 
-                p_prefix, branch, dst_addr = path_generator.send(status)
->>>>>>> 099364fb
+                p_prefix, branch, covitem = path_generator.send(status)
 
                 # Add path_prefix in path predicate
                 path_predicate.extend(x.getTakenPredicate() for x in p_prefix)
